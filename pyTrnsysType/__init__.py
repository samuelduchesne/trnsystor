--- conflicted
+++ resolved
@@ -1,9 +1,5 @@
 # Version of the package
-<<<<<<< HEAD
 __version__ = "1.2.0"
-=======
-__version__ = "1.1.2-dev"
->>>>>>> b4d7c90c
 
 # warn if a newer version of archetypal is available
 from outdated import warn_if_outdated
